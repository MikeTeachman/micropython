#include <stdlib.h>
#include <stdint.h>
#include <string.h>
#include <assert.h>

#include "nlr.h"
#include "misc.h"
#include "mpconfig.h"
#include "obj.h"
#include "runtime.h"

typedef struct _mp_obj_closure_t {
    mp_obj_base_t base;
    mp_obj_t fun;
    uint n_closed;
    mp_obj_t *closed;
} mp_obj_closure_t;

// args are in reverse order in the array
mp_obj_t closure_call_n(mp_obj_t self_in, int n_args, const mp_obj_t *args) {
    mp_obj_closure_t *self = self_in;

    // concatenate args and closed-over-vars, in reverse order
    // TODO perhaps cache this array so we don't need to create it each time we are called
    mp_obj_t *args2 = m_new(mp_obj_t, self->n_closed + n_args);
    memcpy(args2, args, n_args * sizeof(mp_obj_t));
    for (int i = 0; i < self->n_closed; i++) {
        args2[n_args + i] = self->closed[self->n_closed - 1 - i];
    }

    // call the function with the new vars array
    return rt_call_function_n(self->fun, n_args + self->n_closed, args2);
}

const mp_obj_type_t closure_type = {
<<<<<<< HEAD
    .base = { &mp_const_type },
    .name = "closure",
    .call_n = closure_call_n,
    .methods = {{NULL, NULL},},
=======
    { &mp_const_type },
    "closure",
    .call_n = closure_call_n,
>>>>>>> fd04bb3b
};

mp_obj_t mp_obj_new_closure(mp_obj_t fun, mp_obj_t closure_tuple) {
    mp_obj_closure_t *o = m_new_obj(mp_obj_closure_t);
    o->base.type = &closure_type;
    o->fun = fun;
    mp_obj_tuple_get(closure_tuple, &o->n_closed, &o->closed);
    return o;
}<|MERGE_RESOLUTION|>--- conflicted
+++ resolved
@@ -33,16 +33,9 @@
 }
 
 const mp_obj_type_t closure_type = {
-<<<<<<< HEAD
-    .base = { &mp_const_type },
-    .name = "closure",
-    .call_n = closure_call_n,
-    .methods = {{NULL, NULL},},
-=======
     { &mp_const_type },
     "closure",
     .call_n = closure_call_n,
->>>>>>> fd04bb3b
 };
 
 mp_obj_t mp_obj_new_closure(mp_obj_t fun, mp_obj_t closure_tuple) {
